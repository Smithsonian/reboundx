--- conflicted
+++ resolved
@@ -53,16 +53,8 @@
 
         // Equation (5) of Burns, Lamy & Soter (1979)
 
-<<<<<<< HEAD
-        particles[i].ax += a_rad*((1.-rdot/c)*dx/dr - dvx/c);
-        particles[i].ay += a_rad*((1.-rdot/c)*dy/dr - dvy/c);
-        particles[i].az += a_rad*((1.-rdot/c)*dz/dr - dvz/c);
-    }
-}
-=======
 		particles[i].ax += a_rad*((1.-rdot/c)*dx/dr - dvx/c);
 		particles[i].ay += a_rad*((1.-rdot/c)*dy/dr - dvy/c);
 		particles[i].az += a_rad*((1.-rdot/c)*dz/dr - dvz/c);
 	}
-}*/
->>>>>>> a5af7fd2
+}*/
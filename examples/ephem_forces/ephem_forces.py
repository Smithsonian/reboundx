"""This is a python wrapper to an ephemeris-quality integrator function.

This wrapper uses ctypes to access a reboundx c library that contains an
extension for carrying out highly accurate integrations of test
particles moving in the field of the sun, planets, moon, and massive
asteroids, with positions and velocities supplied by JPL ephemeris 
files.  
"""

from ctypes import *
import numpy as np
from os import path as osp

rebx_location = osp.join(osp.dirname(osp.realpath(__file__)), 'libreboundx.so')
rebx_lib = CDLL(rebx_location)

class TimeState(Structure):
    """
    A ctypes mapping to the structure populated by integration_function.
    """
    _fields_ = [
        ('t', POINTER(c_double)),
        ('state', POINTER(c_double)),
        ('n_out', c_int),        
        ('n_particles', c_int)
    ]

def integration_function(tstart, tstep, trange,
                         geocentric,
                         n_particles,
                         instate_arr):
    """Wrapper for the c integration_function.

    Parameters
    ----------
    tstart : float
         The starting time of the integration in JD (TDB).
    tstep :  float
         Suggested time step for the integration, also in JD (TDB).
    trange : float
         The total amount of time to be integrated.
    geocentric : int
         Indicates if the initial conditions are geocentric.
    n_particles : int
         Number of test particles to be integrated.
    instate_arr : numpy array of float (compatible with c doubles).
         This a 1-d array of floats, giving initial (x, y, z, vx, vy, vz) 
         for each test particle.

    Returns
    -------
    np.array 
         an array of the times (JD TDB) in the output.
    np.array 
         an array of the dynamical states (positions and velocities) of
         the test particles at each of the output times.  The array has
         shape (number of times, n_particles, 6).
    int
         number of output times         
    int
         number of particles

    """

    # Instantiate a TimeState structure to hold the integration results.
    timestate = TimeState()

    # Set up call to integration_function
    _integration_function = rebx_lib.integration_function

    _integration_function.argtypes = (c_double, c_double, c_double,
                                      c_int,
                                      c_int,
                                      POINTER(c_double),
                                      POINTER(TimeState))

    _integration_function.restype = None

    return_value = _integration_function(tstart, tstep, trange, geocentric,
                                         n_particles,
                                         instate_arr.ctypes.data_as(POINTER(c_double)),
                                         byref(timestate))

    # Parse and restructure the results
    n_out = timestate.n_out
    times  = np.ctypeslib.as_array(timestate.t, shape=(n_out,))
<<<<<<< HEAD
    states = np.ctypeslib.as_array(timestate.state, shape=(n_particles, n_out, 6))
=======
    states = np.ctypeslib.as_array(timestate.state, shape=(n_out, n_particles, 6))
>>>>>>> 6ca1abae
    n_particles = timestate.n_particles

    return times, states, n_out, n_particles
<|MERGE_RESOLUTION|>--- conflicted
+++ resolved
@@ -84,11 +84,7 @@
     # Parse and restructure the results
     n_out = timestate.n_out
     times  = np.ctypeslib.as_array(timestate.t, shape=(n_out,))
-<<<<<<< HEAD
-    states = np.ctypeslib.as_array(timestate.state, shape=(n_particles, n_out, 6))
-=======
     states = np.ctypeslib.as_array(timestate.state, shape=(n_out, n_particles, 6))
->>>>>>> 6ca1abae
     n_particles = timestate.n_particles
 
     return times, states, n_out, n_particles
